--- conflicted
+++ resolved
@@ -1004,15 +1004,9 @@
                     for line in range(0, len(opVals[sec])):
                         tst = self.replTok(assertTrue, 'ARG1', isNaNFnc)
                         tst = self.replTok(tst, 'ARG1', opVals[sec][line])
-<<<<<<< HEAD
                         tstLst += [tst]
-                    
-                else:    
-=======
-                        tstLst += [tst + delim]
 
                 else:
->>>>>>> ec04f72f
                     # translation with assertEquals
                     for line in range(0, len(opVals[sec])):
                         tst = self.replTok(assertEq, 'ARG2', outp)
